/*
// Copyright (c) 2020 Intel Corporation
//
// Licensed under the Apache License, Version 2.0 (the "License");
// you may not use this file except in compliance with the License.
// You may obtain a copy of the License at
//
//      http://www.apache.org/licenses/LICENSE-2.0
//
// Unless required by applicable law or agreed to in writing, software
// distributed under the License is distributed on an "AS IS" BASIS,
// WITHOUT WARRANTIES OR CONDITIONS OF ANY KIND, either express or implied.
// See the License for the specific language governing permissions and
// limitations under the License.
*/

#include "scatter_nd_update_kernel_ref.h"
#include "kernel_selector_utils.h"
#include <string>
#include <vector>

namespace kernel_selector {

ParamsKey ScatterNDUpdateKernelRef::GetSupportedKey() const {
    ParamsKey k;
    k.EnableInputDataType(Datatype::F16);
    k.EnableInputDataType(Datatype::F32);
    k.EnableInputDataType(Datatype::INT32);
    k.EnableOutputDataType(Datatype::F16);
    k.EnableOutputDataType(Datatype::F32);
    k.EnableOutputDataType(Datatype::INT32);
    k.EnableOutputDataType(Datatype::INT8);
    k.EnableOutputDataType(Datatype::UINT8);
    k.EnableInputLayout(DataLayout::bfyx);
    k.EnableOutputLayout(DataLayout::bfyx);
    k.EnableInputLayout(DataLayout::bfzyx);
    k.EnableOutputLayout(DataLayout::bfzyx);
    k.EnableInputLayout(DataLayout::bfwzyx);
    k.EnableOutputLayout(DataLayout::bfwzyx);
    k.EnableTensorOffset();
    k.EnableTensorPitches();
    k.EnableBatching();
    k.EnableDifferentTypes();
    return k;
}

static inline std::string GetOrderString(std::vector<std::string>& order) {
    std::string order_str = order[0];
    for (size_t i = 1; i < order.size(); i++)
        order_str += ", " + order[i];

    return order_str;
}

static inline std::vector<std::string> GetDefaultOrder(size_t size) {
    std::vector<std::string> default_order;
    if (size <= 4) {
        default_order = {"b", "f", "y", "x"};
    } else if (size == 5) {
        default_order = {"b", "f", "z", "y", "x"};
    } else if (size == 6) {
        default_order = {"b", "f", "w", "z", "y", "x"};
    }

    return default_order;
}

ScatterNDUpdateKernelRef::DispatchData ScatterNDUpdateKernelRef::SetDefault(const scatter_nd_update_params& params, const optional_params&, bool is_second) const {
    DispatchData dispatchData;

    if (!is_second) {
        const auto& scope = params.output;

        switch (params.inputs[0].GetLayout()) {
        case DataLayout::bfyx:
                dispatchData.gws = { scope.X().v, scope.Y().v, scope.Feature().v * scope.Batch().v };
            break;

        case DataLayout::bfzyx:
                dispatchData.gws = { scope.X().v * scope.Y().v, scope.Z().v, scope.Feature().v * scope.Batch().v };
            break;

        case DataLayout::bfwzyx:
                dispatchData.gws = { scope.X().v * scope.Y().v, scope.Z().v * scope.W().v, scope.Feature().v * scope.Batch().v };
            break;
        default:
            throw std::invalid_argument("Unsupported data layout for scatter nd update primitive");
            break;
        }
<<<<<<< HEAD
    } else {
=======
    }
    else {
>>>>>>> cb950250
        auto indices_rank = params.indices_rank;
        const auto& indices = params.inputs[1];
        auto indices_dims = indices.LogicalDims();

        if (indices_dims.size() > 1) {
            std::reverse(indices_dims.begin(), indices_dims.end());
        }

        dispatchData.indicesLastDim = indices_dims[indices_rank - 1];
        size_t indices_set_size = 1;
<<<<<<< HEAD
        for (int i = 0; i < (indices_rank - 1); i++) {
=======
        for (size_t i = 0; i < (indices_rank - 1); i++) {
>>>>>>> cb950250
            indices_set_size *= indices_dims[i];
        }
        dispatchData.gws = {1, 1, indices_set_size};
    }

    dispatchData.lws = GetOptimalLocalWorkGroupSizes(dispatchData.gws, params.engineInfo);

    return dispatchData;
}

static std::string GetOutputIndex(const scatter_nd_update_params& params) {
    std::string output_index_str;

    const auto& output = params.output;
<<<<<<< HEAD

=======
   
>>>>>>> cb950250
    output_index_str.append("const uint b_remain = dst_idx % ").append(std::to_string(output.Batch().pitch)).append(";");
    output_index_str.append("const uint f_remain = b_remain % ").append(std::to_string(output.Feature().pitch)).append(";");
    output_index_str.append("const uint z_remain = f_remain % ").append(std::to_string(output.Z().pitch)).append(";");
    output_index_str.append("const uint w_remain = z_remain % ").append(std::to_string(output.W().pitch)).append(";");
    output_index_str.append("const uint y_remain = w_remain % ").append(std::to_string(output.Y().pitch)).append(";");

    output_index_str.append("const uint b = dst_idx / ").append(std::to_string(output.Batch().pitch)).append(";");
    output_index_str.append("const uint f = b_remain / ").append(std::to_string(output.Feature().pitch)).append(";");
    output_index_str.append("const uint z = f_remain / ").append(std::to_string(output.Z().pitch)).append(";");
    output_index_str.append("const uint w = z_remain / ").append(std::to_string(output.W().pitch)).append(";");
    output_index_str.append("const uint y = w_remain / ").append(std::to_string(output.Y().pitch)).append(";");
    output_index_str.append("const uint x = y_remain;");

    return output_index_str;
}


JitConstants ScatterNDUpdateKernelRef::GetJitConstants(const scatter_nd_update_params& params) const {
    JitConstants jit = MakeBaseParamsJitConstants(params);

    if (!params.fused_ops.empty()) {
        jit.AddConstant(MakeJitConstant("OUTPUT_INDEX_SECOND_KERNEL", GetOutputIndex(params)));

        FusedOpsConfiguration conf1 = { "_FIRST_KERNEL", GetDefaultOrder(params.output.GetDims().size()), "val", params.inputs[0].GetDType() };
        FusedOpsConfiguration conf2 = { "_SECOND_KERNEL", GetDefaultOrder(params.output.GetDims().size()), "val", params.inputs[0].GetDType() };
        jit.Merge(MakeFusedOpsJitConstants(params, {conf1, conf2}));
    }

    return jit;
}

bool ScatterNDUpdateKernelRef::Validate(const Params& p, const optional_params& o) const {
    if (p.GetType() != KernelType:: SCATTER_ND_UPDATE || o.GetType() != KernelType::SCATTER_ND_UPDATE) {
        return false;
    }

    const scatter_nd_update_params& params = static_cast<const scatter_nd_update_params&>(p);
    auto input_dims = params.inputs[0].LogicalDims();
    auto indices_dims = params.inputs[1].LogicalDims();
    std::reverse(indices_dims.begin(), indices_dims.end());

    auto indices_rank = params.indices_rank;
    if (indices_rank < 1) {
        return false;
    }

    if (indices_dims[indices_rank - 1] > input_dims.size()) {
        return false;
    }

    for (auto& fused_op : params.fused_ops) {
        if (!IsFusedPrimitiveSupported(fused_op))
            return false;
    }

    return true;
}

static std::string GetInputBlockND(const scatter_nd_update_params& params)
{
    const auto& input = params.inputs[0];
    auto input_dims = input.LogicalDims();
    std::reverse(input_dims.begin(), input_dims.end());
    while (!input_dims.empty() && input_dims.back() == 1) {
        input_dims.pop_back();
    }
    const int rank = (int)input_dims.size();
    std::vector<size_t> block_nd(rank + 1);
    block_nd[rank] = 1;
    for (int idx = (rank - 1); idx >= 0; idx--) {
        block_nd[idx] = input_dims[idx] * block_nd[idx + 1];
    }

    std::stringstream s;
    for (int i = 0; i < (rank + 1); i++) {
        if (i < rank) {
            s << block_nd[i] << ",";
        }
        else {
            s << block_nd[i];
        }
    }
    auto str_result = s.str();
    return str_result;
}

KernelsData ScatterNDUpdateKernelRef::GetKernelsData(const Params& params, const optional_params& options) const {
    if (!Validate(params, options)) {
        return {};
    }

    KernelData kd = KernelData::Default<scatter_nd_update_params>(params, 2);
    scatter_nd_update_params& newParams = *static_cast<scatter_nd_update_params*>(kd.params.get());
    auto cldnn_jit = GetJitConstants(newParams);

    // First iter - copy input data to output data
    // Second iter - update values specified by updates at specific index position specified by indices
    for (int i = 0; i < 2; i++) {
        auto dispatchData = SetDefault(newParams, options, (i == 1));
        auto entry_point = GetEntryPoint(kernelName, newParams.layerID, options);

        if (i == 1){
            cldnn_jit.AddConstant(MakeJitConstant("IS_SECOND_ITER", "true"));
            cldnn_jit.AddConstant(MakeJitConstant("INDICES_LAST_DIM", dispatchData.indicesLastDim));
            cldnn_jit.AddConstant(MakeJitConstant("INPUT_BLOCK_ND", GetInputBlockND(newParams)));
        }
        std::string jit = CreateJit(kernelName, cldnn_jit, entry_point);

        clKernelData& kernel = kd.kernels[i];

        FillCLKernelData(kernel, dispatchData, params.engineInfo, kernelName, jit, entry_point, "", false, false, 3, GetFusedPrimitiveInputsCount(params));
    }

    return {kd};
}
}  // namespace kernel_selector<|MERGE_RESOLUTION|>--- conflicted
+++ resolved
@@ -87,12 +87,7 @@
             throw std::invalid_argument("Unsupported data layout for scatter nd update primitive");
             break;
         }
-<<<<<<< HEAD
     } else {
-=======
-    }
-    else {
->>>>>>> cb950250
         auto indices_rank = params.indices_rank;
         const auto& indices = params.inputs[1];
         auto indices_dims = indices.LogicalDims();
@@ -103,11 +98,8 @@
 
         dispatchData.indicesLastDim = indices_dims[indices_rank - 1];
         size_t indices_set_size = 1;
-<<<<<<< HEAD
-        for (int i = 0; i < (indices_rank - 1); i++) {
-=======
         for (size_t i = 0; i < (indices_rank - 1); i++) {
->>>>>>> cb950250
+
             indices_set_size *= indices_dims[i];
         }
         dispatchData.gws = {1, 1, indices_set_size};
@@ -122,11 +114,7 @@
     std::string output_index_str;
 
     const auto& output = params.output;
-<<<<<<< HEAD
-
-=======
-   
->>>>>>> cb950250
+
     output_index_str.append("const uint b_remain = dst_idx % ").append(std::to_string(output.Batch().pitch)).append(";");
     output_index_str.append("const uint f_remain = b_remain % ").append(std::to_string(output.Feature().pitch)).append(";");
     output_index_str.append("const uint z_remain = f_remain % ").append(std::to_string(output.Z().pitch)).append(";");
